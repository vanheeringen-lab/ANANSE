--- conflicted
+++ resolved
@@ -1,8 +1,4 @@
-<<<<<<< HEAD
-# **ANANSE** (**A**lgorithm for **N**etwork **AN**alysi**S** of **E**nhancers)
-=======
 # ANANSE: ANalysis Algorithm for Networks Specified by Enhancers
->>>>>>> 871e7299
 
 ### Prediction of key transcription factors in cell fate determination using enhancer networks
 
@@ -28,14 +24,11 @@
 
 ```
 # Install all dependencies
-<<<<<<< HEAD
-$ conda create -n network python=3 gimmemotifs genomepy networkx chest dask pytables
-=======
-$ conda create -n regnetwork python=3 gimmemotifs genomepy networkx chest dask pytables adjusttext
->>>>>>> 871e7299
+$ conda create -n ananse python=3 gimmemotifs networkx chest dask pytables
+adjusttext
 
 # Activate the environment
-$ conda activate network
+$ conda activate ananse 
 
 # Upgrade gimmemotifs to development version
 $ pip install git+https://github.com/vanheeringen-lab/gimmemotifs.git@develop
@@ -59,29 +52,25 @@
 
 ### Easy installation
 
-<<<<<<< HEAD
-=======
-### Build binding network
->>>>>>> 871e7299
-
 * Activate the environment
 
 ```
-$ conda activate network
+$ conda activate ananse 
 ```
 
-* Install `network2` development version package from github
+* Install `ananse` development version package from github
 ```bash
-$ pip install git+https://github.com/vanheeringen-lab/network2.git@develop
+$ pip install git+https://github.com/vanheeringen-lab/ANANSE.git@develop
 ```
-Python 3 is the required. Don't forget to activate the environment with conda activate network whenever you want to use `grns`.
+
+Python 3 is the required. Don't forget to activate the environment with `conda activate ananse` whenever you want to use `grns`.
 
 ### API documentation
 
-* The ***python API documentation*** of this package can be found at [***here***](/docs/api.md).
+* The ***python API documentation*** of this package can be found [***here***](/docs/api.md).
 
 
-### Built binding network
+### Build binding network
 
 In this command, the `-r/--fin_rpkm` and `-o/--outfile` is the required arguments. The `-r` input is a enhancer peak bed file. This is the example of this file:
 ```bash
