# Changelog

Here, the changes to `ANANSE` will be summarized.

The format is based on [Keep a Changelog](http://keepachangelog.com/en/1.0.0/).

## [Unreleased]

### Added
<<<<<<< HEAD
- experimental p300 ChIP-seq input (using H3K27ac models) for `ananse binding`
=======
- `ananse influence` now accepts a whitelist of genes and/or interactions from the network
  - these will be added back into the influence network after selecting top edges.
>>>>>>> fbe1865a

## [0.4.1] - 2023-01-12

### Added
- `anane view` can now return factory activity with `--activity`
- `anane view` also accepts `-n` for all sub-option (list TFs, list regions and activity)

### Changed
- `ananse network` uses slightly less memory, and should now keep going unless all memory is used.

### Fixed
- `ananse influence` now throws a descriptive error if source and target networks are identical
- `ananse influence` now uses scipy >=1.9, which fixes an error in `mannwhitneyu(method="auto")`
- uploaded correct non-human CAGE-seq models

## [0.4.0] - 2022-06-02

### Added
- CAGE-seq support!
  - for more details, check out https://github.com/vanheeringen-lab/ANANSE-CAGE
- `ananse.binding` can now optionally accept a raw counts file instead of BAM files.
  - `ananse.binding` now has a (case-insensitive) `--columns` argument to filter the counts table by.
- `ananse.view` now optionally accepts `regions` and `tfs`, to filter the output.
- `ananse.view` can also output the header of (up to) `n` TFs & regions.
- `ananse.view` can also output a list of all regions or tfs.
- `ananse network` will check the gene name overlap between the expression files, the motif2factor.txt and the tfs (#120).
  - if overlap is low, and a genomepy genome/annotation is given, the symbols are converted to gene names, similar to `gimme motif2factors`
  - if overlap is none, an informative error is raised
- `ananse network` can now accept one or more column names to use from the expression file (e.g. column names from a counts table)
- `ananse network` now optionally accepts `regions` and `tfs`, to filter the binding.h5 content.
- `ananse network` can (at least internally) output an expression network, binding network or expression-binding network.
- `ananse influence` will also check the gene overlap (between the merged networks and the DEgenes) (#120).
  - if overlap is low, and a genomepy genome/annotation is given, the symbols are converted to gene names, similar to `gimme motif2factors`
  - if overlap is none, an informative error is raised
- `ananse plot` now optionally accepts a file `type` for the output plots (e.g. pdf, png)
- all ananse CLI functions now have a default output file/dir
- **ADDITIONAL UNIT TESTS!**
- **TEST DATA!** See `tests/data/GRCz11_chr9` 
  - including a README.md on the creation and bash command for every function.

### Changed

- Now uses em-dash as gene separator (—), instead of underscore (_). _Should_ solve issues with gene names having underscores, as em-dash is a pretty obscure char.
- `ananse binding` will ignore BLACKLIST_TFS in motif2factors.txt. Currently, this is only the artifact `"NO ORTHOLOGS FOUND"`.
- refactored jaccard stuff
  - reduced jaccard graph size (no more duplicates/self edged)
  - reduced logger messages (max 1 message per motif now)
- `ananse binding` documentation changed to clearly reflect the complexity of non-`hg38`
  - with expandable sections to reduce clutter for the `hg38` gang
- `ananse binding` will now only scan the motifs in the analysis
- `ananse binding` will now only scan the regions overlapping the pfmscorefile and regions (if both are given)
- changed the hardcoded `.txt` file extensions in `ananse plot` to `.tsv` 
- `ananse network` now loads the gene bed into pyranges once (instead of once per chromosome).
- `ananse influence` now uses the top 500.000 TF-gene interactions. By default, filtering for highest positive interactions.
- cleaned up `ananse --help` messages

### Removed

- `ananse binding` now requires a genome fasta (to create `_factor_activity`)
- legacy code (`enhancer_binding` is now `bed`, containing only the relevant code)

### Fixed
- jaccard index with custom pfmfiles
- `ananse view --help`
- issue in `ananse binding` when specified regions have no bam coverage (#153)
- issue in `ananse binding` when probability cant be found for any TF (#147)
- issue in `ananse network` when executing run_network() from python
- `ananse network` merges duplicate genes and transcription factors (#142)
- issue in `ananse influence` when using only 1 network
- `ananse influence` made ~~slightly~~ much faster.
- `ananse influence` hopefully uses less memory now.
- `ananse influence` now skips pvalues for TFs without any targets or non-targets.
- `ananse plot` will no longer warn you incorrectly about your "weight" 
- `ananse plot` error "OSError: Format: "dot" not recognized."


## [0.3.0] - 2021-07-14

### Added

- `ananse view` command to view the `binding.h5` file that is now produced by `ananse binding`.
- Support for region /table file as input to `ananse binding`.
- In-built support for mouse.
- Warning with information if another species than human or mouse is used.
- Warning if annotation files don't match for `ananse influence`.
- Improved logging messages.
- Better checking of input files.
- The -full--output option for both ananse network and ananse influence for additional info in the output files and more visualization options
- An optional jaccard similarity cutoff for `ananse binding` to set a limit on motif overlap for TF binding model selection
- `ananse plot` command to plot the dotplot and a new top TF interaction GRN file.


### Changed

- `ananse binding` produces a HDF5 file (`binding.h5`) which is much smaller on disk.
- Better memory performance of `ananse network`.
- Removed threshold for differential network in `ananse influence`.
- ananse influence now takes the set of  interactions of the top 500.000 of each network instead of the head of each.
- ananse influence now doesnt have plot functionality, moved this to ananse plot instead.


### Fixed

- Gene names don't get capitalized in `ananse influence` (#87).<|MERGE_RESOLUTION|>--- conflicted
+++ resolved
@@ -7,12 +7,9 @@
 ## [Unreleased]
 
 ### Added
-<<<<<<< HEAD
-- experimental p300 ChIP-seq input (using H3K27ac models) for `ananse binding`
-=======
 - `ananse influence` now accepts a whitelist of genes and/or interactions from the network
   - these will be added back into the influence network after selecting top edges.
->>>>>>> fbe1865a
+- experimental p300 ChIP-seq input (using H3K27ac models) for `ananse binding`
 
 ## [0.4.1] - 2023-01-12
 
