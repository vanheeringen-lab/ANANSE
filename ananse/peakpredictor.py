--- conflicted
+++ resolved
@@ -816,12 +816,8 @@
             )
 
         activity = pd.DataFrame()
-<<<<<<< HEAD
+        state = np.random.RandomState(567)  # Consistently select same regions
         for df in (self.atac_data, self.histone_data, self.cage_data):
-=======
-        state = np.random.RandomState(567)  # Consistently select same regions
-        for df in (self.atac_data, self.histone_data):
->>>>>>> 33bc3883
             if df is None:
                 continue
 
