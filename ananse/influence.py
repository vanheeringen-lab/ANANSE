--- conflicted
+++ resolved
@@ -42,12 +42,7 @@
     """Read network file and return networkx DiGraph"""
 
     # read GRN files
-<<<<<<< HEAD
     data_columns = ["tf_target", "prob"]
-=======
-    if full_output is False:
-        data_columns = ["tf_target", "prob"]
->>>>>>> 897378d6
     if full_output:
         data_columns = [
             "tf_target",
@@ -66,33 +61,16 @@
     )  # read the GRN file
     # sort on selection variable
     rnet.sort_values(GRNsort_column, ascending=False, inplace=True)
-<<<<<<< HEAD
-    if interactions:
-=======
     if interactions is None:
         rnet = rnet.head(edges)  # no interactions so take the top head of interactions
     else:
->>>>>>> 897378d6
         rnet = rnet[rnet.tf_target.isin(interactions)]
-    else:
-        rnet = rnet.head(edges)  # no interactions so take the top head of interactions
 
     G = nx.DiGraph()  # initiate empty network
     for _, row in rnet.iterrows():
         source, target = row[0].split("_", 1)
-<<<<<<< HEAD
         try:
             if full_output:
-=======
-        if full_output is False:
-            try:
-                G.add_edge(source, target, weight=row["prob"], n=1)
-            except Exception:
-                logger.error(f"Could not parse edge weight of edge {source}:{target}")
-                raise
-        if full_output:
-            try:
->>>>>>> 897378d6
                 G.add_edge(
                     source,
                     target,
@@ -145,51 +123,34 @@
                     target_weight=target_weight,
                     neglogweight=-np.log(diff_weight),
                     n=1,
-<<<<<<< HEAD
+                    tf_expr_diff=(
+                        (ddict["tf_expression"]) - (GRN_source[u][v]["tf_expression"])
+                    ),
                     tf_expr_target=ddict["tf_expression"],
                     tf_expr_source=GRN_source[u][v]["tf_expression"],
+                    tg_expr_diff=(
+                        (ddict["tg_expression"]) - (GRN_source[u][v]["tg_expression"])
+                    ),
                     tg_expr_target=ddict["tg_expression"],
                     tg_expr_source=GRN_source[u][v]["tg_expression"],
+                    wb_diff=(
+                        (ddict["weighted_binding"]) - (GRN_source[u][v]["weighted_binding"])
+                    ),
                     target_wb=ddict["weighted_binding"],
                     source_wb=GRN_source[u][v]["weighted_binding"],
+                    TF_act_diff=(
+                        (ddict["tf_activity"]) - (GRN_source[u][v]["tf_activity"])
+                    ),
                     TF_act_target=ddict["tf_activity"],
-=======
-                    tf_expr_diff=(
-                        (a["tf_expression"]) - (GRN_source[u][v]["tf_expression"])
-                    ),
-                    tf_expr_target=a["tf_expression"],
-                    tf_expr_source=GRN_source[u][v]["tf_expression"],
-                    tg_expr_diff=(
-                        (a["tg_expression"]) - (GRN_source[u][v]["tg_expression"])
-                    ),
-                    tg_expr_target=a["tg_expression"],
-                    tg_expr_source=GRN_source[u][v]["tg_expression"],
-                    wb_diff=(
-                        (a["weighted_binding"]) - (GRN_source[u][v]["weighted_binding"])
-                    ),
-                    target_wb=a["weighted_binding"],
-                    source_wb=GRN_source[u][v]["weighted_binding"],
-                    TF_act_diff=(
-                        (a["tf_activity"]) - (GRN_source[u][v]["tf_activity"])
-                    ),
-                    TF_act_target=a["tf_activity"],
->>>>>>> 897378d6
                     TF_act_source=GRN_source[u][v]["tf_activity"],
                 )
     else:
         logger.info("calculating diff GRN")
         # if only the weight is loaded, lets load only that in the diffnetwork:
-<<<<<<< HEAD
         for (u, v) in GRN_target.edges():
             source_weight = GRN_source.edges[u, v]["weight"]
             target_weight = GRN_target.edges[u, v]["weight"]
             diff_weight = target_weight - source_weight
-=======
-        for (u, v) in GRN_target.edges(data=True):
-            diff_weight = (
-                GRN_target.edges[u, v]["weight"] - GRN_source.edges[u, v]["weight"]
-            )
->>>>>>> 897378d6
             if diff_weight > 0:
                 DIF.add_edge(
                     u, v, weight=diff_weight, n=1, neglogweight=-np.log(diff_weight)
@@ -241,10 +202,7 @@
             f"Duplicated gene names detected in differential expression file e.g. '{dupped_gene}'. "
             "Averaging values for duplicated genes..."
         )
-<<<<<<< HEAD
-=======
-        logger.warning("taking mean of values of duplicated genes")
->>>>>>> 897378d6
+
     # average values for duplicate gene names (none hopefully)
     df = df.groupby(by=df.index, dropna=True).mean(0)
 
@@ -436,7 +394,6 @@
     def save_reg_network(self, filename, full_output=False):
         """Save the network difference between two cell types to a file."""
         with open(filename, "w") as nw:
-<<<<<<< HEAD
             if full_output:
                 logger.info("output full diff network")
                 header = [
@@ -445,12 +402,16 @@
                     "weight",
                     "weight_source",
                     "weight_target",
+                    "tf_expr_diff",
                     "tf_expr_source",
                     "tf_expr_target",
+                    "tg_expr_diff",
                     "tg_expr_source",
                     "tg_expr_target",
+                    "wb_diff",
                     "wb_source",
                     "wb_target",
+                    "tf_act_diff",
                     "source_tf_act",
                     "target_tf_act",
                 ]
@@ -462,44 +423,18 @@
                         ddict["weight"],
                         ddict["source_weight"],
                         ddict["target_weight"],
+                        ddict["tf_expr_diff"],
                         ddict["tf_expr_source"],
                         ddict["tf_expr_target"],
+                        ddict["tg_expr_diff"],
                         ddict["tg_expr_source"],
                         ddict["tg_expr_target"],
+                        ddict["wb_diff"],
                         ddict["source_wb"],
                         ddict["target_wb"],
+                        ddict["tf_act_diff"],
                         ddict["TF_act_source"],
                         ddict["TF_act_target"],
-=======
-            if full_output is False:
-                nw.write("TF\ttarget\tweight\n")
-                for (u, v, d) in self.G.edges(data=True):
-                    nw.write(u + "\t" + v + "\t" + str(d["weight"]) + "\n")
-            if full_output:
-                logger.info("output full diff network")
-                nw.write(
-                    "tf\ttarget\tweight\tweight_source\tweight_target\ttf_expr_diff\ttf_expr_source\ttf_expr_target\ttg_expr_diff\ttg_expr_source\ttg_expr_target\twb_diff\twb_source\twb_target\ttf_act_diff\tsource_tf_act\ttarget_tf_act\n"
-                )
-                for (u, v, d) in self.G.edges(data=True):
-                    cols = [
-                        u,
-                        v,
-                        d["weight"],
-                        d["source_weight"],
-                        d["target_weight"],
-                        d["tf_expr_diff"],
-                        d["tf_expr_source"],
-                        d["tf_expr_target"],
-                        d["tg_expr_diff"],
-                        d["tg_expr_source"],
-                        d["tg_expr_target"],
-                        d["wb_diff"],
-                        d["source_wb"],
-                        d["target_wb"],
-                        d["TF_act_diff"],
-                        d["TF_act_source"],
-                        d["TF_act_target"],
->>>>>>> 897378d6
                     ]
                     nw.write("\t".join(str(v) for v in cols) + "\n")
             else:
