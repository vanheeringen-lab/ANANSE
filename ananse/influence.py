--- conflicted
+++ resolved
@@ -36,7 +36,6 @@
     "activity": "tf_activity",
 }
 
-<<<<<<< HEAD
 # This piece of code is adapted from the networkx code licensed under a 3-clause license:
 # https://networkx.org/documentation/networkx-2.7/#license
 def dijkstra_prob_length(G, source, weight, cutoff=None, target=None):  # noqa
@@ -129,30 +128,6 @@
     dist = {k: 10**-v for k, v in dist.items() if k in paths}
     return paths, dist
 
-
-def read_top_interactions(fname, edges=100_000, sort_by="prob"):
-    """
-    Read network file and return the top interactions.
-
-    Incorporates the combined metric (probability score) by default to select the most
-    certain interactions, however other sorting options such as the weighted binding score
-    can be applied too.
-    """
-    # read the GRN file
-    rnet = pd.read_csv(
-        fname,
-        usecols=["tf_target", sort_by],
-        sep="\t",
-        dtype={"tf_target": str, sort_by: "float32"},
-    )
-    # sort based on the selected value (default probability score)
-    rnet.sort_values(sort_by, ascending=False, inplace=True, ignore_index=True)
-    # takes all edges if there are less than requested
-    rnet = rnet.head(edges)
-    top_int = set(rnet["tf_target"].unique())  # adding unique() speeds it up!
-    return top_int
-=======
->>>>>>> 8ca0533b
 
 def read_network(fname, full_output=False):
     """
@@ -347,17 +322,10 @@
     factor_fc = expression_change[node].absfc if node in expression_change else 0
     return (
         node,  # factor
-<<<<<<< HEAD
-        grn.out_degree(node),  # noqa. directTargets
-        len(paths),  # totalTargets
-        targetscore,  # targetscore
-        expression_change[node].score,  # Gscore
-=======
         grn.out_degree(node),  # noqa. direct_targets
         len(targets),  # total_targets
         targetscore,  # target_score
         expression_change[node].score,  # G_score
->>>>>>> 8ca0533b
         factor_fc,  # factor_fc
         pval,  # pval
         target_fc_diff,  # target_fc
