--- conflicted
+++ resolved
@@ -68,21 +68,9 @@
 
     G = nx.DiGraph()  # initiate empty network
     for _, row in rnet.iterrows():
-<<<<<<< HEAD
         source, target = row[0].split(SEPARATOR, 1)
-        if full_output is False:
-            try:
-                G.add_edge(source, target, weight=row["prob"], n=1)
-            except Exception:
-                logger.error(f"Could not parse edge weight of edge {source}:{target}")
-                raise
-        if full_output:
-            try:
-=======
-        source, target = row[0].split("_", 1)
         try:
             if full_output:
->>>>>>> 6d899807
                 G.add_edge(
                     source,
                     target,
