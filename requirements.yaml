name: ananse_dev
channels:
  - bioconda
  - conda-forge
  - defaults
dependencies:
  - python >=3.7
  - setuptools >=0.7
  - adjusttext
  - dask
  - genomepy >=0.9.3
  - gimmemotifs >=0.15.3
  - loguru
  - matplotlib >=2
  - networkx
  - numpy
  - openpyxl
  - pandas <1.3  # tmp version limit. will be fixed in gimmemotifs >0.16.1
  - pybedtools
  - pyranges
  - pytables  # required for pandas.read_hfd()
  - scikit-learn
  - scipy >=0.9.0
  - seaborn
  - sklearn-contrib-lightning
  - tqdm
<<<<<<< HEAD
=======
  - xdg
  - xgboost >=0.71
  - xxhash
  - pygraphviz 
>>>>>>> 897378d6

  # Testing
  - black
  - flake8
  - flake8-bugbear
  - pytest
  - pytest-cov

<|MERGE_RESOLUTION|>--- conflicted
+++ resolved
@@ -17,6 +17,7 @@
   - openpyxl
   - pandas <1.3  # tmp version limit. will be fixed in gimmemotifs >0.16.1
   - pybedtools
+  - pygraphviz
   - pyranges
   - pytables  # required for pandas.read_hfd()
   - scikit-learn
@@ -24,18 +25,10 @@
   - seaborn
   - sklearn-contrib-lightning
   - tqdm
-<<<<<<< HEAD
-=======
-  - xdg
-  - xgboost >=0.71
-  - xxhash
-  - pygraphviz 
->>>>>>> 897378d6
 
   # Testing
   - black
   - flake8
   - flake8-bugbear
   - pytest
-  - pytest-cov
-
+  - pytest-cov